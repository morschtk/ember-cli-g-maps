import Ember from 'ember';

const {
  get,
  typeOf,
  computed
} = Ember;

export default Ember.Service.extend({
  maps: (function() {
    const maps = Ember.A([]);

    return {
      select(name) {
        for(let i = 0, l = maps.length; i < l; i++) {
          if(maps[i].name === name){
            return maps[i];
          }
        }
        return undefined;
      },

      add(name, map) {
        if(typeof name !== 'string') {
          throw new Error('GMap name must be a string');
        }

        if(this.select(name)) {
          throw new Error('GMap name is taken, select a new GMap name');
        }

        const mapItem = { name: name };

        // Using accessor property to avoid calling warning via `service.add`
        Object.defineProperty(mapItem, 'onLoad', {
          get: function() {
            return new Ember.RSVP.Promise((resolve) => {
              google.maps.event.addListenerOnce(map, 'idle', () => {
                Ember.Logger.warn('gMaps service onLoad has been deprecated, please use the component\'s `loaded` action instead.');
                resolve();
              });
            });
          }
        });

        maps.pushObject(mapItem);

        return mapItem;
      },

      remove(name) {
        for(let i = 0, l = maps.length; i < l; i++) {
          if(maps[i].name === name){
            maps.removeAt(i);
            return true;
          }
        }
        return false;
      }
    };
  })(),

  geocode(options) {
    return new Ember.RSVP.Promise(function(resolve, reject) {
      options.callback = function(result, status) {
        if (status === 'OK' || status === 'ZERO_RESULTS') {
          resolve(result);
        } else {
          const err = { status };

          // Add any available error_message
          if(result && result.error_message) {
            err.message = result.error_message;
          }

          reject(err);
        }
      };
      GMaps.prototype.geocode(options);
    });
  },

  /**
   * @private
   * registery for all Google Autocomplete instances
   */
  _autocompletes: computed({
    get() {
      const autocompletes = {};

      return {
        add(item) {
          const id = get(item.component, 'elementId');
          autocompletes[id] = item;
        },
        remove(component) {
          const id = get(component, 'elementId');
          delete autocompletes[id];
        },
        get(component) {
          if (typeOf(component) === 'string') {
            return autocompletes[component];
          }
          const id = get(component, 'elementId');
          return autocompletes[id];
        }
      };
    }
  }),

  /**
   * TODO needs description
   */
  googleAPI: computed({
    get() {
    }
<<<<<<< HEAD
  }),

  /**
   * @public
   * instantiate autocomplete
   * add event listeners
   * setup `_notifyAutocomplete` callback
   * register autocomplete instance
   *
   * @param object {input} DOM input elementId
   * @param object {component} Ember.Component instance
   * @param function {callback} on `place_changed` event callback
   */
  setupAutocomplete({input, component, callback}) {
    const autocomplete = new google.maps.places.Autocomplete(input);
    const listener = autocomplete.addListener('place_changed', Ember.run.bind(this, () => {
      const place = autocomplete.getPlace();
      this._notifyAutocomplete(component, callback, place);
    }));

    // register
    get(this, '_autocompletes').add({component, callback, autocomplete, listener});
  },

  /**
   * @private
   * optionally find autocomplete instance by id
   * invoke callback with `data`
   *
   * @param object|string {component} Ember.Component instance
   * @param function {callback}
   * @param object {data} Google Autocomplete event data
   */
  _notifyAutocomplete(component, callback, data) {
    if (typeOf(component) === 'string') {
      const autocomplete = get(this, '_autocompletes').get(component);
      component = autocomplete.component;
      callback = autocomplete.callback;
    }

    // invoke autocomplete callback
    callback.call(component, data);
  },

  /**
   * @public
   * remove Autocomplete events
   * unregister autocomplete
   *
   * @param string {component} Autocomplete id
   */
  teardownAutocomplete(component) {
    const autocompletes = get(this, '_autocompletes');
    const { autocomplete, listener } = autocompletes.get(component);

    google.maps.event.removeListener(listener);
    google.maps.event.clearInstanceListeners(autocomplete);

    // unregister
    autocompletes.remove(component);
  }
=======
  })
>>>>>>> da07648e
});<|MERGE_RESOLUTION|>--- conflicted
+++ resolved
@@ -2,8 +2,7 @@
 
 const {
   get,
-  typeOf,
-  computed
+  typeOf
 } = Ember;
 
 export default Ember.Service.extend({
@@ -80,103 +79,31 @@
     });
   },
 
-  /**
-   * @private
-   * registery for all Google Autocomplete instances
-   */
-  _autocompletes: computed({
+  autocompletes: Ember.computed({
     get() {
-      const autocompletes = {};
-
+      let autocompletes = {};
       return {
         add(item) {
-          const id = get(item.component, 'elementId');
+          let id = get(item.component, 'elementId');
           autocompletes[id] = item;
         },
         remove(component) {
-          const id = get(component, 'elementId');
+          let id = get(component, 'elementId');
           delete autocompletes[id];
         },
         get(component) {
           if (typeOf(component) === 'string') {
             return autocompletes[component];
           }
-          const id = get(component, 'elementId');
+          let id = get(component, 'elementId');
           return autocompletes[id];
         }
       };
     }
   }),
 
-  /**
-   * TODO needs description
-   */
-  googleAPI: computed({
+  googleAPI: Ember.computed({
     get() {
     }
-<<<<<<< HEAD
-  }),
-
-  /**
-   * @public
-   * instantiate autocomplete
-   * add event listeners
-   * setup `_notifyAutocomplete` callback
-   * register autocomplete instance
-   *
-   * @param object {input} DOM input elementId
-   * @param object {component} Ember.Component instance
-   * @param function {callback} on `place_changed` event callback
-   */
-  setupAutocomplete({input, component, callback}) {
-    const autocomplete = new google.maps.places.Autocomplete(input);
-    const listener = autocomplete.addListener('place_changed', Ember.run.bind(this, () => {
-      const place = autocomplete.getPlace();
-      this._notifyAutocomplete(component, callback, place);
-    }));
-
-    // register
-    get(this, '_autocompletes').add({component, callback, autocomplete, listener});
-  },
-
-  /**
-   * @private
-   * optionally find autocomplete instance by id
-   * invoke callback with `data`
-   *
-   * @param object|string {component} Ember.Component instance
-   * @param function {callback}
-   * @param object {data} Google Autocomplete event data
-   */
-  _notifyAutocomplete(component, callback, data) {
-    if (typeOf(component) === 'string') {
-      const autocomplete = get(this, '_autocompletes').get(component);
-      component = autocomplete.component;
-      callback = autocomplete.callback;
-    }
-
-    // invoke autocomplete callback
-    callback.call(component, data);
-  },
-
-  /**
-   * @public
-   * remove Autocomplete events
-   * unregister autocomplete
-   *
-   * @param string {component} Autocomplete id
-   */
-  teardownAutocomplete(component) {
-    const autocompletes = get(this, '_autocompletes');
-    const { autocomplete, listener } = autocompletes.get(component);
-
-    google.maps.event.removeListener(listener);
-    google.maps.event.clearInstanceListeners(autocomplete);
-
-    // unregister
-    autocompletes.remove(component);
-  }
-=======
   })
->>>>>>> da07648e
 });