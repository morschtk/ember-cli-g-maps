--- conflicted
+++ resolved
@@ -1,49 +1,3 @@
-<<<<<<< HEAD
-import { moduleForComponent, test } from 'ember-qunit';
-import hbs from 'htmlbars-inline-precompile';
-import gMapService from 'ember-cli-g-maps/services/g-map';
-
-function stubGMapAutocomplete(test, attrs) {
-  test.registry.register('service:g-map', gMapService.extend(attrs));
-}
-
-moduleForComponent('g-autocomplete', 'Integration | Component | g autocomplete', {
-  integration: true
-});
-
-test('it passes lat lng to on-select action and closure action handler', function(assert) {
-  assert.expect(7);
-
-  let gMap, _component, _callback;
-
-  stubGMapAutocomplete(this, {
-    setupAutocomplete({component, callback}) {
-      gMap = this;
-      _component = component;
-      _callback = callback;
-
-      assert.ok(component && callback, 'component and callback are passed to `setupAutocomplete`');
-    },
-    teardownAutocomplete(component) {
-      assert.ok(component, 'component is passed on teardown');
-    }
-  });
-
-  this.on('select', function(place){
-    const { lat, long } = place;
-    assert.equal(lat, 'foo', 'should equal mocked `lat`');
-    assert.equal(long, 'bar', 'should equal mocked `lng`');
-  });
-
-  this.render(hbs`{{g-autocomplete on-select="select"}}`);
-
-  gMap._notifyAutocomplete(_component, _callback, { lat: 'foo', long: 'bar'});
-
-  this.render(hbs`{{g-autocomplete on-select=(action "select")}}`);
-
-  gMap._notifyAutocomplete(_component, _callback, { lat: 'foo', long: 'bar'});
-});
-=======
 import { moduleForComponent, test } from 'ember-qunit';
 import hbs from 'htmlbars-inline-precompile';
 import gMapsSetupTest from '../../helpers/ember-cli-g-maps/setup-test';
@@ -66,5 +20,4 @@
   this.gMapsSelectPlace({ lat: '123', long: '456' });
 
   assert.deepEqual(receivedData, { lat: '123', long: '456' });
-});
->>>>>>> da07648e
+});