import Ember from 'ember';

const { bind } = Ember.run;
const pathToAlabama = [[35.0041, -88.1955], [34.9918, -85.6068], [32.8404, -85.1756], [32.2593, -84.8927], [32.1535, -85.0342], [31.7947, -85.1358], [31.52,   -85.0438], [31.3384, -85.0836], [31.2093, -85.107], [31.0023, -84.9944], [30.9953, -87.6009], [30.9423, -87.5926], [30.8539, -87.6256], [30.6745, -87.4072], [30.4404, -87.3688], [30.1463, -87.524], [30.1546, -88.3864], [31.8939, -88.4743], [34.8938, -88.1021], [34.9479, -88.1721], [34.9107, -88.1461]];

export default Ember.Route.extend({
  gMap: Ember.inject.service(),

  setupController: function(controller) {
    Ember.run.scheduleOnce('afterRender', this, function() {
      const mapHelper = this.get('gMap').maps.select('main-map');
      if( !mapHelper ) { return; }
      mapHelper.onLoad.then(function() {
        console.info('Google map has finished loading!');
      });
    });

    controller.setProperties({
      lat: 32.75494243654723,
      lng: -86.8359375,
      zoom: 4,
      draggable: true,
      mapType: 'roadMap',
      markers: Ember.A([
        {
          id: 'jdlkfajs22',
          lat: 33.516674497188255,
          lng: -86.80091857910156,
          infoWindow: { content: '<p>Birmingham</p>',
          visible: true },
          click: function() {console.log('Boo Boo Boo'); }
        },
        {
          id: 'jdlkfajs23',
          lat: 34.516674497188255,
          lng: -85.80091857910156,
        }
      ]),
      heatmapMarkers: Ember.A([
        [ 45.817315080406246, -103.095703125 ],
        [ 46.54752767224308, -91.40625 ],
        { location: [ 44.51609322284931, -81.826171875 ] }
      ]),
      polygons: Ember.A([
        {
          id: 'lka234klafj23', 
          paths: pathToAlabama,
          zIndex: 10
        }
      ]),
      circles: Ember.A([
        {
          id: 'lfkjasd23faj2f31',
          lat: 32.75494243654723,
          lng: -86.8359375,
          radius: 500000,
          fillOpacity: '0.1',
          fillColor: 'red',
          zIndex: 9,
          click: bind(this, function(e, circle) { 
            console.log('I miss \'ole\' \'bamy once again and I think it\'s a sin'); 
            console.log('Route context:', this);
            console.log('Event data:', e);
            console.log('Circle data:', circle);
          })
        }
      ]),
      polylines: Ember.A([
        {
          id: 'jlkasdjfww-dfkad-oadfkj-sadf322',
          strokeColor: 'blue',
          strokeOpacity: 1,
          strokeWeight: 6,
          path: [
            [34.22088697429015, -100.72265625],
            [33.78371305547283, -92.8125],
            [35.94688293218141, -94.833984375],
            [32.45879106783458, -95.712890625],
            [33.78371305547283, -92.8125]
          ],
          editable: true,
          mouseup: function(e, polyline) {
            console.log('done editing. Here\'s new polyline path:', polyline.getPath());
          }
        }
      ]),
      rectangles: Ember.A([
        {
          bounds: [[40.300476079749465, -102.3046875],[26.258936094468414, -73.828125]],
          strokeColor: 'green',
          strokeOpacity: 1,
          strokeWeight: 3,
          fillColor: 'green',
          fillOpacity: 0.2,
          click: function(e, rectangle) {
            console.log('Big wheels keep on turnin\'', e, rectangle);
          }
        }
      ]),
      selections: {
        visible: true,
        circleOptions: {
          fillColor: getRandomColor(),
          fillOpacity: 1,
        }
      },
      selectionsMode: '',
      selectionsModes: ['marker', 'circle', 'polygon', 'rectangle', 'polyline'],
      selectionsPosition: 'top',
      selectionsDelay: 400,

      heatmapVisible: true,
      heatmapRadius: 40,
      heatmapDissipating: true,
      heatmapOpacity: 1
    });

    // window.setInterval(() => {
    //   let lat = controller.get('lat')+ 0.5;
    //   controller.set('lat', lat);
    //   console.log(lat, 'upward');
    // }, 1000);
  },

  actions: {
    heatmapBinding: function(e) {
      const heatmapMarkers = this.controller.get('heatmapMarkers');

      // Randomly push or pop heatmap markers
      if(new Date().getTime() % 2) {
<<<<<<< HEAD
        heatmapMarkers.pushObject({ location: [e.latLng.A, e.latLng.F], weight: 3 });
=======
        heatmapMarkers.pushObject({ location: [e.latLng.lat(), e.latLng.lng()], weight: 3 });
>>>>>>> 52598b1d
      } else {
        heatmapMarkers.popObject();
      }

      this.controller.set('heatmapRadius', getRandomNumber(1, 80));
      this.controller.set('heatmapOpacity', getRandomNumber(0, 100) / 100);
      this.controller.set('heatmapGradient', this.controller.heatmapGradient ? null : [
        'rgba(0, 255, 255, 0)',
        'rgba(0, 255, 255, 1)',
        'rgba(0, 191, 255, 1)',
        'rgba(0, 127, 255, 1)',
        'rgba(0, 63, 255, 1)',
        'rgba(0, 0, 255, 1)',
        'rgba(0, 0, 223, 1)',
        'rgba(0, 0, 191, 1)',
        'rgba(0, 0, 159, 1)',
        'rgba(0, 0, 127, 1)',
        'rgba(63, 0, 91, 1)',
        'rgba(127, 0, 63, 1)',
        'rgba(191, 0, 31, 1)',
        'rgba(255, 0, 0, 1)'
      ]);
    },

    selctionsBinding: function() {
      this.controller.set('selections.circleOptions.fillColor', getRandomColor());
    },

    selectionsMarker: function(marker) {
      console.log(`${this.controller.get('selectionsMode')} selection`, marker);
    },

    selectionsCircle: function(circle) {
      console.log(`${this.controller.get('selectionsMode')} selection`, circle);
    },

    selectionsRectangle: function(rectangle) {
      console.log(`${this.controller.get('selectionsMode')} selection`, rectangle);
    },

    selectionsPolygon: function(polygon) {
      console.log(`${this.controller.get('selectionsMode')} selection`, polygon);
    },

    selectionsPolyline: function(polyline) {
      console.log(`${this.controller.get('selectionsMode')} selection`, polyline);
    },

    toggleHeatmap: function() {
      this.controller.set('heatmapVisible', !this.controller.heatmapVisible);
    },

    toggleSelections: function() {
      this.controller.set('selections.visible', !this.controller.get('selections.visible'));
    },

    onClickRectangle: function(e) {
      const color = getRandomColor();
      const rectangles = this.controller.get('rectangles');

      rectangles.pushObject({
        id: 'jafs3239-kdafj32-dajfk332',
        bounds: [[e.latLng.lat() - 5, e.latLng.lng() - 5], [e.latLng.lat() + 5, e.latLng.lng() + 5]],
        strokeColor: color,
        strokeOpacity: 1,
        strokeWeight: 3,
        fillColor: color,
        fillOpacity: 0.2,
        click: function(e, rect) {
          const rect_id = rect.id;

          // Remove marker
          for(let i = 0, l = rectangles.length; i < l; i++) {
            if(rectangles[i].id !== rect_id) { continue; }

            rectangles.removeAt(i, 1);
            break;
          }
        }
      });
    },

    onClickPolygons: function() {
      const controller = this.controller;

      controller.set('polygons', Ember.A());

      Ember.run.later(() => {
        controller.get('polygons').pushObject({
          id: 'ldfa3fadkafa32234klafj23', 
          paths: [
            [-0.19226038138120835, -120.498046875],
            [1.0381511983133254, -104.0625],
            [-9.725300127953915, -95.185546875],
            [-14.365512629178598, -112.060546875],
            [-7.204450551811732, -126.03515625]
          ]
        });
      }, 1000);
    },

    onCircleClick: function() {
      const controller = this.controller;
      let circles      = controller.get('circles');

      // circles.removeAt(0);

      // const rand = Math.round(Math.random() * (circles.length - 1) + 0);

      controller.get('circles').pushObject({
        id: 'zfkj234d23faj2f31-'+Ember.uuid(),
        lat: (Math.random() * (55 - 22) + 22),
        lng: (Math.random() * (-102 + 115) + -115),
        radius: (Math.random() * (500000 - 10000) + 10000),
        fillOpacity: (Math.random() * (1 - 0) + 0),
        fillColor: getRandomColor(),
        zIndex: 9,
        click: function(e, cir) {
          const cir_id = cir.id;

          // Remove marker
          for(let i = 0, l = circles.length; i < l; i++) {
            if(circles[i].id !== cir_id) { continue; }

            circles.removeAt(i, 1);
            break;
          }
        }
      });

      // controller.circles.arrayContentDidChange(circles.length - 1, null, 1);
    },

    onClickMarkers: function(e) {
      const controller = this.controller;
      let markers      = controller.markers;
      const markerId   = Ember.uuid()+'-ember-g-map-id';
      console.log(e);
      e.mapIdle.then(function() {
        console.log(e.latLng.lat(), e.latLng.lng());
      });


      // Relocate a random marker in markers
      // const rand = Math.round(Math.random() * (markers.length - 1) + 0);
      // if(markers[rand]) {
      //   markers[rand].lat = (Math.random() * (55 - 22) + 22);
      //   markers[rand].lng = (Math.random() * (-102 - -115) + -115);
      // }

      // Add One Marker
      markers.pushObject({
        id: markerId,
        lat:  e.latLng.lat(),
        lng:  e.latLng.lng(),
        title: 'The title is -'+ markerId,
        click: function(e) {
          const m_id = e.id;
          // Remove marker
          for(let i = 0, l = markers.length; i < l; i++) {
            if(markers[i].id !== m_id) { continue; }

            markers.removeAt(i, 1);
            break;
          }
        },
        infoWindow: {
          content: '<p>Here I come, Alabama!</p>',
          visible: true
        }
      });

      // Mix up All Markers
      // controller.set('markers', Ember.A(markers.map((m, i) => {
      //   const rand = Math.round(Math.random() * (markers.length - 1) + 0);
      //   return Ember.merge(m, {
      //     lat: (Math.random() * (55 - 22) + 22),
      //     lng: (Math.random() * (-102 - -115) + -115)
      //   });
      // })));

      // controller.markers.arrayContentDidChange(markers.length - 1, null, 1);
    },

    removeAllMarkers: function() {
      this.controller.set('markers', Ember.A([]));
    }
  }
});

function getRandomColor() {
  var letters = '0123456789ABCDEF'.split('');
  var color = '#';
  for (var i = 0; i < 6; i++ ) {
    color += letters[Math.floor(Math.random() * 16)];
  }
  return color;
}

function getRandomNumber(min, max) {
  return Math.round(Math.random() * (max - min) + min);
}

// function getRandomRgb(opacity=1) {
//   return 'rgba('+ getRandomNumber(0, 255) +','+ getRandomNumber(0, 255) +','+ getRandomNumber(0, 255) +','+ opacity +')';
// }<|MERGE_RESOLUTION|>--- conflicted
+++ resolved
@@ -128,11 +128,7 @@
 
       // Randomly push or pop heatmap markers
       if(new Date().getTime() % 2) {
-<<<<<<< HEAD
-        heatmapMarkers.pushObject({ location: [e.latLng.A, e.latLng.F], weight: 3 });
-=======
         heatmapMarkers.pushObject({ location: [e.latLng.lat(), e.latLng.lng()], weight: 3 });
->>>>>>> 52598b1d
       } else {
         heatmapMarkers.popObject();
       }
