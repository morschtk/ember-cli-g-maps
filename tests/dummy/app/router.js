--- conflicted
+++ resolved
@@ -8,22 +8,6 @@
 Router.map(function() {
   this.route('setup', function() {
     this.route('index');
-<<<<<<< HEAD
-  });
-  this.route('basicUsage', { path: '/basic-usage' }, function() {
-    this.route('index');
-  });
-  this.route('service', function() {
-    this.route('index');
-  });
-  this.route('selections', function() {
-    this.route('index');
-  });
-  this.route('heatmap', function() {
-    this.route('index');
-  });
-  this.route('performance', function() {
-=======
     this.route('apiKey');
     this.route('libraries');
     this.route('misc');
@@ -62,7 +46,6 @@
     this.route('marker');
   });
   this.route('misc', function() {
->>>>>>> 87f321bf
     this.route('index');
   });
 });
