# Ember CLI G-Maps

Ember CLI G-Maps is a Google Map component for map driven applications.

A map driven application responds to map interactions with fresh data. What this means for the developer is that you will need consistent access to the state of the map as well as intuitive ways to efficiently render large amounts of data.

Ember-cli-g-maps seeks to give you the information you need, when you need it, so that you can make the necessary requests and render the most relevant map data for your users.

Built with the [GMaps-For-Apps.js library](https://github.com/Matt-Jensen/gmaps-for-apps), a fork of GMaps.

Installation
------------

Requires: Ember-CLI >= 1.13.7 & Ember > 1.13.6

In terminal:

```bash
ember install ember-cli-g-maps
```
This will install the `ember-cli-g-maps` node module and the `gmaps` bower component.  The g-maps component will be available to your application, however you need to update your environment configuration to avoid violating the content security policy.

Update your `config/environment.js` Content Security Policy to contain:

```js
ENV.contentSecurityPolicy = {
  'default-src': "'none'",
  'script-src': "'self' 'unsafe-eval' *.googleapis.com maps.gstatic.com",
  'font-src': "'self' fonts.gstatic.com",
  'connect-src': "'self' maps.gstatic.com",
  'img-src': "'self' *.googleapis.com maps.gstatic.com csi.gstatic.com",
  'style-src': "'self' 'unsafe-inline' fonts.googleapis.com maps.gstatic.com"
};
```

You wont see your map unless it has height. In `app/styles/app.css`:

```css
.ember-cli-g-map {
    height: 300px;
}
```

Currently Supports
-------------------

- [Polygons](http://hpneo.github.io/gmaps/documentation.html#GMaps-drawPolygon)
- [Markers](http://hpneo.github.io/gmaps/documentation.html#GMaps-createMarker)
- [Circles](http://hpneo.github.io/gmaps/documentation.html#GMaps-drawCircle)
- [Polylines](https://developers.google.com/maps/documentation/javascript/3.exp/reference#CircleOptions#FusionTablesPolylineOptions)
- [Rectangles](http://hpneo.github.io/gmaps/documentation.html#GMaps-drawRectangle)
- Selections
- [Heatmap Layer](https://developers.google.com/maps/documentation/javascript/examples/layer-heatmap)

Usage
------

**Simplest Possible G-Map**

In your route:
```js
export default Ember.Route.extend({
  setupController: function(controller) {
    controller.setProperties({ 
      lat: 32.75494243654723,
      lng: -86.8359375,
      zoom: 4
    });
  }
});
```

In your template:
```handlebars
{{g-maps name="my-map" lat=lat lng=lng zoom=zoom}}
```

**Add Markers**
```js
export default Ember.Route.extend({
  setupController: function(controller) {
    controller.setProperties({
      lat: 32.75494243654723,
      lng: -86.8359375,
      zoom: 4,
      // Must be an Ember Array
      markers: Ember.A([
        {
          id: 'jdlkfajs22', // Recommended
          lat: 33.516674497188255, // Required
          lng: -86.80091857910156, // Required
          infoWindow: { 
            content: '<p>Birmingham</p>',
            visible: true
          }, 
          click: function(e, marker) {}
        }
     ]);
    });
  }
});
```

```handlebars
{{g-maps ... markers=markers}}
```

**Add Polygons**
```js
export default Ember.Route.extend({
  setupController: function(controller) {
    controller.setProperties({
      lat: 32.75494243654723,
      lng: -86.8359375,
      zoom: 4,
      // Must be an Ember Array
      polygons: Ember.A([
        {
          id: 'lka234klafj23', // Recommended
          paths: [ // Required
            [35.0041, -88.1955], // Lat, Lng
            [31.0023, -84.9944], // Lat, Lng
            [30.1546, -88.3864], // Lat, Lng
            [34.9107, -88.1461]  // Lat, Lng
          ],
          click: function(e, polygon) {}
        }
      ])
    });
  }
});
```

```handlebars
{{g-maps ... polygons=polygons}}
```

**Add Polylines**
```js
export default Ember.Route.extend({
  setupController: function(controller) {
    controller.setProperties({
      lat: 32.75494243654723,
      lng: -86.8359375,
      zoom: 4,
      // Must be an Ember Array
      polylines: Ember.A([
        {
          id: 'lka234klafj23', // Recommended
          strokeColor: 'blue',
          strokeOpacity: 1,
          strokeWeight: 6,
          path: [ // Required
            [34.220, -100.7], // Lat, Lng
            [33.783, -92.81], // Lat, Lng
            [35.946, -94.83], // Lat, Lng
            [32.458, -95.71], // Lat, Lng
            [33.783, -92.85]  // Lat, Lng
          ],
          click: function(e, polyline) {}
        }
      ])
    });
  }
});
```

```handlebars
{{g-maps ... polylines=polylines}}
```

**Add Circles**
```js
export default Ember.Route.extend({
  setupController: function(controller) {
    controller.setProperties({
      lat: 32.75494243654723,
      lng: -86.8359375,
      zoom: 4,
      // Must be an Ember Array
      circles: Ember.A([
        {
          id: 'lfkjasd23faj2f31', // Recommended
          lat: 32.75494243654723, // Required
          lng: -86.8359375,       // Required
          radius: 500000          // Not Required, but you'll probaby want to see it
          click: function(e, circle) {}
        }
      ])
    });
  }
});
```

```handlebars
{{g-maps ... circles=circles}}
```

**Add Rectangles**
```js
export default Ember.Route.extend({
  setupController: function(controller) {
    controller.setProperties({
      lat: 32.75494243654723,
      lng: -86.8359375,
      zoom: 4,
      // Must be an Ember Array
      rectangles: Ember.A([
        {
          id: 'uaafkjkl2334lkadfj',             // Recommended
          bounds: [
            [40.300476079749465, -102.3046875], // lat, lng
            [26.258936094468414, -73.828125]    // lat, lng
          ],
          strokeColor: 'green',
          strokeOpacity: 1,
          strokeWeight: 3,
          fillColor: 'green',
          fillOpacity: 0.2,
          click: function(e, rectangle) {}
        }
      ])
    });
  }
});
```

```handlebars
{{g-maps ... rectangles=rectangles}}
```

**Add G-Map Component Events**
```js
export default Ember.Route.extend({
  actions: {
    onMapEvent: function(e) {
      console.info('Click coordinate', 
        e.latLng.lat(), // Latitude
        e.latLng.lng()  // Longitude
      );
      console.info('Map boundaries',
        e.bounds[0], // Northeast map coordinate
        e.bounds[1]  // Southwest map coordinate
      );
      console.info('Map\'s center', 
        this.controller.lat, 
        this.controller.lng
      );
      e.mapIdle.then(function() { // Promise
        console.log('maps done loading tiles and user is not interacting with map'); 
      });
      e.mapTilesLoaded.then(function() { // Promise
        console.log('Map tiles have finished loading');
      });
    }
  }
});
```

```handlebars
{{g-maps ... click="onMapClick"}}
```

**Set Map Type**
```js
export default Ember.Route.extend({
  setupController: function(controller) {
    controller.setProperties({
      lat: 32.75494243654723,
      lng: -86.8359375,
      mapType: 'satellite' // Accepts 'roadmap', 'satellite', 'hybrid', or 'terrain'
    });
  }
});
```

```handlebars
{{g-maps ... mapType=mapType}}
```

**Set Draggable**
```js
export default Ember.Route.extend({
  setupController: function(controller) {
    controller.setProperties({
      lat: 32.75494243654723,
      lng: -86.8359375,
      draggable: false // default = true
    });
  }
});
```

```handlebars
{{g-maps ... draggable=draggable}}
```

**Wait For Map To Load**
```js
export default Ember.Route.extend({
  // Inject the gMap service
  gMap: Ember.inject.service(),

  setupController: function(controller) {

    // Schedule after map rendering
    Ember.run.scheduleOnce('afterRender', this, function() {
      
      // Get the service and select desired G-Map
      const mapUtil = this.get('gMap').maps.select('my-map');
      
      // onLoad Promise resolved
      mapUtil.onLoad.then(function() {
        console.log('my-map has finished loading!');
      });
    });
  }
});
```

```handlebars
{{g-maps name="my-map" ...}}
```

## Supported G-Maps Events ##
- click
- bounds_changed
- center_changed
- dblclick
- drag
- dragend
- dragstart
- heading_changed
- idle
- maptypeid_changed
- mousemove
- mouseout
- mouseover
- projection_changed
- resize
- rightclick
- tilesloaded
- tilt_changed
- zoom_changed

```handlebars
{{g-maps
    click="myClickAction"
    bounds_changed="myBounds_changedAction"
    center_changed="myCenter_changedAction"
    dblclick="myDblclickAction"
    drag="myDragAction"
    dragend="myDragendAction"
    dragstart="myDragstartAction"
    heading_changed="myHeading_changedAction"
    idle="myIdleAction"
    maptypeid_changed="myMaptypeid_changedAction"
    mousemove="myMousemoveAction"
    mouseout="myMouseoutAction"
    mouseover="myMouseoverAction"
    projection_changed="myProjection_changedAction"
    resize="myResizeAction"
    rightclick="myRightclickAction"
    tilesloaded="myTilesloadedAction"
    tilt_changed="myTilt_changedAction"
    zoom_changed="myZoom_changedAction"}}
```

Selections
------------

Repurposed from the [Google Maps Drawing Manager](https://developers.google.com/maps/documentation/javascript/drawinglayer), Selections allow you to draw shapes on your map instance.  This allows users to select areas on the map to interact with.  Supported selection types include:

- Markers
- Rectangles
- Circles
- Polygons
- Polylines

**Selections Requirements**

Selections requires the Google Maps Drawing library.  To add this library in:
`config/environment.js` add:

```json
ENV.googleMap = {
  libraries: ['drawing']
};
```

**Main Configuration Property**
Your g-maps component requires a truthy `selections` property to be set in order to instantiate. The `selections` object may contain the following:
- visible // [boolean] Show or hide the selection controls. {default} true
- markerOptions // [Object] Supports styling of [marker configuration options](https://developers.google.com/maps/documentation/javascript/reference?hl=en#MarkerOptions)
- circleOptions // [Object] Supports styling of [circle configuration options](https://developers.google.com/maps/documentation/javascript/reference?hl=en#CircleOptions)
- polygonOptions // [Object] Supports styling of [polygon configuration options](https://developers.google.com/maps/documentation/javascript/reference?hl=en#FusionTablesPolygonOptions)
- polylineOptions // [Object] Supports styling of [polyline configuration options](https://developers.google.com/maps/documentation/javascript/reference?hl=en#FusionTablesPolylineOptions)
- rectangleOptions // [Object] Supports styling of [rectangle configuration options](https://developers.google.com/maps/documentation/javascript/reference?hl=en#RectangleOptions)


**Additional Configuration Properties**
- selectionsDelay // [number] Time until selection is removed. {default} 400.
- selectionsMode  // [string] Current selection tool. Accepts value 'marker', 'circle', 'rectangle', 'polygon', and 'polyline'. {default} ''.
- selectionsModes // [array] Supported selection modes. Accpets string values: 'marker', 'circle', 'rectangle', 'polygon', and 'polyline'. {default} ['marker', 'circle', 'rectangle', 'polygon', 'polyline']
- selectionsPosition // [string] Location of selection controls. Accepts values: 'top', 'top-left', 'top-right', 'left-top', 'right-top', 'left', 'left-center', 'right', 'right-center', 'left-bottom', 'right-bottom', 'bottom', 'bottom-center', 'bottom-left', 'bottom-right'. {default} 'top'.


**Actions**
Actions are fired when a selections are completed.  Available selections actions are:

- selectionsMarker
- selectionsCircle
- selectionsRectangle
- selectionsPolygon
- selectionsPolyline


**Selections Example**

```handlebars
{{g-maps
  ...
  selections=selections
  selectionsDelay=delay
  selectionsMode=activeMode
  selectionsModes=supportedModes
  selectionsPosition=position
  selectionsMarker="onMarkerSelect"
  selectionsCircle="onCircleSelect"
  selectionsRectangle="onRectangleSelect"
  selectionsPolygon="onPolygonSelect"
  selectionsPolyline="onPolylineSelect"}}
```

Heatmap
--------

Heatmap is an abstraction of the [Google Maps Heatmap Layer](https://developers.google.com/maps/documentation/javascript/examples/layer-heatmap).

**Heatmap Requirements**

Selections requires the Google Maps Visualization library.  To add this library in:
`config/environment.js` add:

```json
ENV.googleMap = {
  libraries: ['visualization']
};
```

**Main Configuration Property**
- heatmapMarkers // [Array] Required property to enable Heatmap. May contain array of [lat, lng], or heatmap-marker config object.
-- [1, 1] // lat, lng
-- { location: [1, 1], weight: 3 } // location: lat,lng array, optional weight parameter
--- [WeightedLocation](https://developers.google.com/maps/documentation/javascript/reference#WeightedLocation)
- heatmapRadius [Number] Size of all heatmap markers {default} 0.
- heatmapDissipating [Boolean] Specifies whether heatmaps dissipate on zoom. When dissipating is false the radius of influence increases with zoom level to ensure that the color intensity is preserved at any given geographic location. {default} false.
- heatmapOpacity [Number] The opacity of the heatmap, expressed as a number between 0 and 1. {default} 1.
- heatmapGradient [Array] The color gradient of the heatmap, specified as an array of CSS color strings.
-- Supports all CSS3 colors — including RGBA (except: extended named colors and HSL(A)).
- heatmapVisible // [boolean] Show or hide the Heatmap Layer. {default} true.


Planned Features
----------------

- [Overlays](https://developers.google.com/maps/documentation/javascript/3.exp/reference#CircleOptions#MapPanes)
- [Controls](http://hpneo.github.io/gmaps/examples/custom_controls.html)
- [Layers & KML Layers](https://developers.google.com/maps/documentation/javascript/3.exp/reference#CircleOptions#KmlLayerOptions)
- [Routes](http://hpneo.github.io/gmaps/examples/routes.html)
- [Info Windows](https://github.com/huafu/ember-google-map/wiki/Provided-Tools-and-Classes-%28API%29#info-windows)
- Text labels

Customization
-------------

In `config/environment.js`

```js
ENV.googleMap = {
  // your configuration goes in here
  libraries: ['places', 'geometry'], // milage varies based on g-maps supported features
  version: '3', // not recommended
  apiKey: 'your-unique-google-map-api-key'
}
```

Changelog
---------

<<<<<<< HEAD
=======
0.2.1
------------
* Google Maps API updates
* Heatmap tests

>>>>>>> 54b48244
0.2.0
------------
* Heatmap Extension

0.1.2
------------
* Full test coverage

0.1.1-beta
------------
* Fixed GMap zooming lat lng hijacking
* Added warnings for invalid selections' props
* Added syncing of DrawingManager controls to selectionsMode
* Fix auto setting of map type to 'undefined'

0.1.0-beta
------------
* Added Rectangle Maps Child
* Map selections
* fixed g-maps bindings on center_changed

0.0.14-beta
------------
* Fixed Bower dependency

0.0.13-beta
-----------
* GMaps-For-Apps.js rendering layer
* Improved Map Child bindings
  * No longer requires id property
* Polyline Map Child
* Performant Map destroy

0.0.12-beta
------------
* Basic Map Component
  * Bound MapType
* Map service
  * map idle promise
  * map tilesLoaded promise
* Marker Map Child
* Circle Map Child
* Polygon Map Child


License
--------

The MIT License (MIT)

Copyright (c) 2015 Matt Jensen. github.com/Matt-Jensen

Permission is hereby granted, free of charge, to any person obtaining a copy
of this software and associated documentation files (the "Software"), to deal
in the Software without restriction, including without limitation the rights
to use, copy, modify, merge, publish, distribute, sublicense, and/or sell
copies of the Software, and to permit persons to whom the Software is
furnished to do so, subject to the following conditions:

The above copyright notice and this permission notice shall be included in
all copies or substantial portions of the Software.

THE SOFTWARE IS PROVIDED "AS IS", WITHOUT WARRANTY OF ANY KIND, EXPRESS OR
IMPLIED, INCLUDING BUT NOT LIMITED TO THE WARRANTIES OF MERCHANTABILITY,
FITNESS FOR A PARTICULAR PURPOSE AND NONINFRINGEMENT. IN NO EVENT SHALL THE
AUTHORS OR COPYRIGHT HOLDERS BE LIABLE FOR ANY CLAIM, DAMAGES OR OTHER
LIABILITY, WHETHER IN AN ACTION OF CONTRACT, TORT OR OTHERWISE, ARISING FROM,
OUT OF OR IN CONNECTION WITH THE SOFTWARE OR THE USE OR OTHER DEALINGS IN
THE SOFTWARE.<|MERGE_RESOLUTION|>--- conflicted
+++ resolved
@@ -488,14 +488,11 @@
 Changelog
 ---------
 
-<<<<<<< HEAD
-=======
 0.2.1
 ------------
 * Google Maps API updates
 * Heatmap tests
 
->>>>>>> 54b48244
 0.2.0
 ------------
 * Heatmap Extension
