[![Build Status](https://travis-ci.org/Matt-Jensen/ember-cli-g-maps.svg)](https://travis-ci.org/Matt-Jensen/ember-cli-g-maps)
[![Ember Observer Score](http://emberobserver.com/badges/ember-cli-g-maps.svg)](http://emberobserver.com/addons/ember-cli-g-maps)

# Ember CLI G-Maps

Ember CLI G-Maps is a Google Map component for map driven applications.

A map driven application responds to map interactions with fresh data. What this means for the developer is that you will need consistent access to the state of the map as well as intuitive ways to efficiently render large amounts of data.

Ember-cli-g-maps seeks to give you the information you need, when you need it, so that you can make the necessary requests and render the most relevant map data for your users.

Built with the [GMaps-For-Apps.js library](https://github.com/Matt-Jensen/gmaps-for-apps), a fork of GMaps.

Installation
------------

<<<<<<< HEAD
Supports: 
- Ember ~1.13
- Google Maps v3

In terminal:

```bash
ember install ember-cli-g-maps
```
This will install the `ember-cli-g-maps` node module and the `gmaps` bower component.  The g-maps component will be available to your application, however you need to update your environment configuration to avoid violating the content security policy.

=======
[Full installation & configuration documentation.](http://matt-jensen.github.io/ember-cli-g-maps/#/basic-usage/index)

Supports: 
- Ember ~1.13
- Google Maps v3

In terminal:

```bash
ember install ember-cli-g-maps
```
This will install the `ember-cli-g-maps` node module and the `gmaps` bower component.  The g-maps component will be available to your application, however you need to update your environment configuration to avoid violating the content security policy.

>>>>>>> 87f321bf
Update your `config/environment.js` Content Security Policy to contain:

```js
ENV.contentSecurityPolicy = {
  'default-src': "'none'",
  'script-src': "'self' 'unsafe-eval' *.googleapis.com maps.gstatic.com",
  'font-src': "'self' fonts.gstatic.com",
  'connect-src': "'self' maps.gstatic.com",
  'img-src': "'self' *.googleapis.com maps.gstatic.com csi.gstatic.com",
  'style-src': "'self' 'unsafe-inline' fonts.googleapis.com maps.gstatic.com"
};
```

You wont see your map unless it has height. In `app/styles/app.css`:

```css
.ember-cli-g-map {
    height: 300px;
}
```

<<<<<<< HEAD
=======
Documentation
----------------

**Install and Configuration**

- [Installation and Configuration](http://matt-jensen.github.io/ember-cli-g-maps/#/basic-usage/index)
- [Setting Google API Key](http://matt-jensen.github.io/ember-cli-g-maps/#/setup/apiKey)
- [Adding Libraries](http://matt-jensen.github.io/ember-cli-g-maps/#/setup/libraries)
- [Misc Setup Options](http://matt-jensen.github.io/ember-cli-g-maps/#/setup/misc)

**Component Properties and Events**

- [Basic Map Example](http://matt-jensen.github.io/ember-cli-g-maps/#/basic-usage/index)
- [Supported Component Properties](http://matt-jensen.github.io/ember-cli-g-maps/#/basic-usage/map-properties)
- [Supported Component Events](http://matt-jensen.github.io/ember-cli-g-maps/#/basic-usage/map-events)

**Elements**

- [Marker Elements](http://matt-jensen.github.io/ember-cli-g-maps/#/basic-usage/markers)
- [Circle Elements](http://matt-jensen.github.io/ember-cli-g-maps/#/basic-usage/circles)
- [Polygon Elements](http://matt-jensen.github.io/ember-cli-g-maps/#/basic-usage/polygons)
- [Polyline Elements](http://matt-jensen.github.io/ember-cli-g-maps/#/basic-usage/polylines)
- [Rectangle Elements](http://matt-jensen.github.io/ember-cli-g-maps/#/basic-usage/rectangles)
- [Overlay Elements](http://matt-jensen.github.io/ember-cli-g-maps/#/basic-usage/overlays)

**Selections**

- [Setup](http://matt-jensen.github.io/ember-cli-g-maps/#/selections/index)
- [Properties](http://matt-jensen.github.io/ember-cli-g-maps/#/selections/properties)
- [Events](http://matt-jensen.github.io/ember-cli-g-maps/#/selections/events)
- [Marker Options](http://matt-jensen.github.io/ember-cli-g-maps/#/selections/marker)
- [Rectangle Options](http://matt-jensen.github.io/ember-cli-g-maps/#/selections/rectangle)
- [Circle Options](http://matt-jensen.github.io/ember-cli-g-maps/#/selections/circle)
- [Polygon Options](http://matt-jensen.github.io/ember-cli-g-maps/#/selections/polygon)
- [Polyline Options](http://matt-jensen.github.io/ember-cli-g-maps/#/selections/polyline)

**Heatmap**

- [Setup](http://matt-jensen.github.io/ember-cli-g-maps/#/heatmap/index)
- [Properties](http://matt-jensen.github.io/ember-cli-g-maps/#/heatmap/properties)
- [Marker](http://matt-jensen.github.io/ember-cli-g-maps/#/heatmap/marker)


>>>>>>> 87f321bf
Currently Supports
-------------------

- [Polygons](http://hpneo.github.io/gmaps/documentation.html#GMaps-drawPolygon)
- [Markers](http://hpneo.github.io/gmaps/documentation.html#GMaps-createMarker)
- [Circles](http://hpneo.github.io/gmaps/documentation.html#GMaps-drawCircle)
<<<<<<< HEAD
- [Polylines](https://developers.google.com/maps/documentation/javascript/3.exp/reference#CircleOptions#FusionTablesPolylineOptions)
- [Rectangles](http://hpneo.github.io/gmaps/documentation.html#GMaps-drawRectangle)
- [Overlays](https://developers.google.com/maps/documentation/javascript/3.exp/reference#CircleOptions#MapPanes)
- Selections
=======
- [Polylines](https://developers.google.com/maps/documentation/javascript/3.exp/reference#Polyline)
- [Rectangles](http://hpneo.github.io/gmaps/documentation.html#GMaps-drawRectangle)
- [Overlays](https://developers.google.com/maps/documentation/javascript/3.exp/reference#OverlayView)
- [Selections](http://matt-jensen.github.io/ember-cli-g-maps/#/selections/index)
>>>>>>> 87f321bf
- [Heatmap Layer](https://developers.google.com/maps/documentation/javascript/examples/layer-heatmap)

Usage
------

**Simplest Possible G-Map**

<<<<<<< HEAD
=======
[Full simple map documentation](http://matt-jensen.github.io/ember-cli-g-maps/#/basic-usage/index)

>>>>>>> 87f321bf
In your route:
```js
export default Ember.Route.extend({
  setupController: function(controller) {
    controller.setProperties({ 
      lat: 32.75494243654723,
      lng: -86.8359375,
      zoom: 4
    });
  }
});
```

In your template:
```handlebars
{{g-maps name="my-map" lat=lat lng=lng zoom=zoom}}
```

<<<<<<< HEAD
**Add Markers**
=======
**Adding Markers**

[Full marker documentation](http://matt-jensen.github.io/ember-cli-g-maps/#/basic-usage/markers)

>>>>>>> 87f321bf
```js
export default Ember.Route.extend({
  setupController: function(controller) {
    controller.setProperties({
      // Must be an Ember Array
      markers: Ember.A([
        {
          id: 'unique-marker-id',  // Recommended
          lat: 33.516674497188255, // Required
          lng: -86.80091857910156, // Required
          infoWindow: { 
            content: '<p>Birmingham</p>',
            visible: true
          }, 
          click: function(event, marker) {},
          rightclick: function(event, marker) {},
          dblclick: function(event, marker) {},
          mouseover: function(event, marker) {},
          mouseout: function(event, marker) {},
          mouseup: function(event, marker) {},
<<<<<<< HEAD
          mousedown: function(event, marker) {}
=======
          mousedown: function(event, marker) {},
          drag: function(e, marker) {},
          dragstart: function(e, marker) {},
          dragend: function(e, marker) {}
>>>>>>> 87f321bf
        }
     ]);
    });
  }
});
```

```handlebars
{{g-maps ... markers=markers}}
```

<<<<<<< HEAD
**Add Polygons**
=======
**Adding Polygons**

[Full polygon documentation](http://matt-jensen.github.io/ember-cli-g-maps/#/basic-usage/polygons)

>>>>>>> 87f321bf
```js
export default Ember.Route.extend({
  setupController: function(controller) {
    controller.setProperties({
      // Must be an Ember Array
      polygons: Ember.A([
        {
          id: 'unique-polygon-id', // Recommended
          paths: [ // Required
            [35.0041, -88.1955], // Lat, Lng
            [31.0023, -84.9944], // Lat, Lng
            [30.1546, -88.3864], // Lat, Lng
            [34.9107, -88.1461]  // Lat, Lng
          ],
          click: function(event, polygon) {},
          rightclick: function(event, polygon) {},
          dblclick: function(event, polygon) {},
          mouseover: function(event, polygon) {},
          mouseout: function(event, polygon) {},
          mouseup: function(event, polygon) {},
          mousedown: function(event, polygon) {},
<<<<<<< HEAD
          mousemove: function(event, polygon) {}
=======
          mousemove: function(event, polygon) {},
          drag: function(event, polygon) {},
          dragstart: function(event, polygon) {},
          dragend: function(event, polygon) {},
          set_at: function(polygonPath) {},
          insert_at: function(polygonPath) {},
          remove_at: function(polygonPath) {}
>>>>>>> 87f321bf
        }
      ])
    });
  }
});
```

```handlebars
{{g-maps ... polygons=polygons}}
```

<<<<<<< HEAD
**Add Polylines**
=======
**Adding Polylines**

[Full polyline documentation](http://matt-jensen.github.io/ember-cli-g-maps/#/basic-usage/polylines)

>>>>>>> 87f321bf
```js
export default Ember.Route.extend({
  setupController: function(controller) {
    controller.setProperties({
      // Must be an Ember Array
      polylines: Ember.A([
        {
          id: 'unique-polyline-id', // Recommended
          strokeColor: 'blue',
          strokeOpacity: 1,
          strokeWeight: 6,
          path: [ // Required
            [34.220, -100.7], // Lat, Lng
            [33.783, -92.81], // Lat, Lng
            [35.946, -94.83], // Lat, Lng
            [32.458, -95.71], // Lat, Lng
            [33.783, -92.85]  // Lat, Lng
          ],
          click: function(event, polyline) {},
          rightclick: function(event, polyline) {},
          dblclick: function(event, polyline) {},
          mouseover: function(event, polyline) {},
          mouseout: function(event, polyline) {},
          mouseup: function(event, polyline) {},
          mousedown: function(event, polyline) {},
<<<<<<< HEAD
          mousemove: function(event, polyline) {}
=======
          mousemove: function(event, polyline) {},
          set_at: function(polylinePath) {},
          insert_at: function(polylinePath) {},
          remove_at: function(polylinePath) {}
>>>>>>> 87f321bf
        }
      ])
    });
  }
});
```

```handlebars
{{g-maps ... polylines=polylines}}
```

<<<<<<< HEAD
**Add Circles**
=======
**Adding Circles**

[Full circle documentation](http://matt-jensen.github.io/ember-cli-g-maps/#/basic-usage/circles)

>>>>>>> 87f321bf
```js
export default Ember.Route.extend({
  setupController: function(controller) {
    controller.setProperties({
      // Must be an Ember Array
      circles: Ember.A([
        {
          id: 'unique-circle-id', // Recommended
          lat: 32.75494243654723, // Required
          lng: -86.8359375,       // Required
          radius: 500000          // Not Required, but you'll probaby want to see it
          click: function(event, circle) {},
          rightclick: function(event, circle) {},
          dblclick: function(event, circle) {},
          mouseover: function(event, circle) {},
          mouseout: function(event, circle) {},
          mouseup: function(event, circle) {},
          mousedown: function(event, circle) {},
<<<<<<< HEAD
          mousemove: function(event, circle) {}
=======
          mousemove: function(event, circle) {},
          drag: function(e, circle) {},
          dragstart: function(e, circle) {},
          dragend: function(e, circle) {},
          radius_changed: function(circle) {},
          center_changed: function(circle) {}
>>>>>>> 87f321bf
        }
      ])
    });
  }
});
```

```handlebars
{{g-maps ... circles=circles}}
```

<<<<<<< HEAD
**Add Rectangles**
=======
**Adding Rectangles**

[Full rectangle documentation](http://matt-jensen.github.io/ember-cli-g-maps/#/basic-usage/rectangles)

>>>>>>> 87f321bf
```js
export default Ember.Route.extend({
  setupController: function(controller) {
    controller.setProperties({
      // Must be an Ember Array
      rectangles: Ember.A([
        {
          id: 'unique-rectangle-id',            // Recommended
          bounds: [
<<<<<<< HEAD
            [40.300476079749465, -102.3046875], // lat, lng
            [26.258936094468414, -73.828125]    // lat, lng
=======
            [40.300476079749465, -102.3046875], // NE lat, lng
            [26.258936094468414, -73.828125]    // SW lat, lng
>>>>>>> 87f321bf
          ],
          strokeColor: 'green',
          strokeOpacity: 1,
          strokeWeight: 3,
          fillColor: 'green',
          fillOpacity: 0.2,
          click: function(event, rectangle) {},
          rightclick: function(event, rectangle) {},
          dblclick: function(event, rectangle) {},
          mouseover: function(event, rectangle) {},
          mouseout: function(event, rectangle) {},
          mouseup: function(event, rectangle) {},
          mousedown: function(event, rectangle) {},
<<<<<<< HEAD
          mousemove: function(event, rectangle) {}
=======
          mousemove: function(event, rectangle) {},
          drag: function(e, rectangle) {},
          dragstart: function(e, rectangle) {},
          dragend: function(e, rectangle) {},
          bounds_changed: function(rectangle) {}
>>>>>>> 87f321bf
        }
      ])
    });
  }
});
```

```handlebars
{{g-maps ... rectangles=rectangles}}
```

<<<<<<< HEAD
**Add Overlay**
=======
**Adding Overlays**

[Full overlay documentation](http://matt-jensen.github.io/ember-cli-g-maps/#/basic-usage/overlays)

>>>>>>> 87f321bf
```js
export default Ember.Route.extend({
  setupController: function(controller) {
    controller.setProperties({
      // Must be an Ember Array
      overlays: Ember.A([
        {
          id: 'unique-overlay-id', // Recommended
          lat: 32.75494243654723,  // Required
          lng: -86.8359375,        // Required
          content: '<strong class="my-class">Some HTML</strong>',
          verticalAlign: 'top',
          horizontalAlign: 'center',
          click: function(event, overlay) {},
          dblclick: function(event, overlay) {},
          mouseup: function(event, overlay) {},
          mousedown: function(event, overlay) {},
          mouseover: function(event, overlay) {},
          mousemove: function(event, overlay) {},
          mouseout: function(event, overlay) {}
        }
      ])
    });
  }
});
```

```handlebars
{{g-maps ... rectangles=rectangles}}
```

<<<<<<< HEAD
**Add G-Map Component Events**
=======
**Basic G-Map Component Event**
>>>>>>> 87f321bf
```js
export default Ember.Route.extend({
  actions: {
    onMapEvent: function(event) {
      console.info('Click coordinate', 
        event.latLng.lat(), // Latitude
        event.latLng.lng()  // Longitude
      );
      console.info('Map boundaries',
        event.bounds[0], // Northeast map coordinate
        event.bounds[1]  // Southwest map coordinate
      );
      console.info('Map\'s center', 
        this.controller.lat, 
        this.controller.lng
      );
      event.mapIdle.then(function() { // Promise
        console.log('maps done loading tiles and user is not interacting with map'); 
      });
      event.mapTilesLoaded.then(function() { // Promise
        console.log('Map tiles have finished loading');
      });
    }
  }
});
```

```handlebars
{{g-maps ... click="onMapClick"}}
```

<<<<<<< HEAD
**Set Map Type**
```js
export default Ember.Route.extend({
  setupController: function(controller) {
    controller.setProperties({
      lat: 32.75494243654723,
      lng: -86.8359375,
      mapType: 'satellite' // Accepts 'roadmap', 'satellite', 'hybrid', or 'terrain'
    });
  }
});
```

```handlebars
{{g-maps ... mapType=mapType}}
```

**Set Draggable**
=======
**Setting Map Properties**

[Full component properties documentation](http://matt-jensen.github.io/ember-cli-g-maps/#/basic-usage/map-properties)

>>>>>>> 87f321bf
```js
export default Ember.Route.extend({
  setupController: function(controller) {
    controller.setProperties({
      lat: 32.75494243654723,
      lng: -86.8359375,
<<<<<<< HEAD
=======
      mapType: 'satellite', // Accepts 'roadmap', 'satellite', 'hybrid', or 'terrain'
>>>>>>> 87f321bf
      draggable: false // default = true
    });
  }
});
```

```handlebars
<<<<<<< HEAD
{{g-maps ... draggable=draggable}}
=======
{{g-maps ... mapType=mapType draggable=draggable}}
>>>>>>> 87f321bf
```

**React to Map Loading Completion**
```js
export default Ember.Route.extend({
  actions: {
    onMapLoad: function(e) {
      console.log(e.map +' has finished loading!');
      // > "my-map has finished loading!"
    }
  }
});
```

```handlebars
{{g-maps name="my-map" loaded="onMapLoad"}}
```

## Supported G-Maps Events ##
<<<<<<< HEAD
=======

[Full component events documentation](http://matt-jensen.github.io/ember-cli-g-maps/#/basic-usage/map-events)

>>>>>>> 87f321bf
- click
- bounds_changed
- center_changed
- dblclick
- drag
- dragend
- dragstart
- heading_changed
- idle
- maptypeid_changed
- mousemove
- mouseout
- mouseover
- projection_changed
- resize
- rightclick
- tilesloaded
- tilt_changed
- zoom_changed

<<<<<<< HEAD
```handlebars
{{g-maps
    click="myClickAction"
    bounds_changed="myBounds_changedAction"
    center_changed="myCenter_changedAction"
    dblclick="myDblclickAction"
    drag="myDragAction"
    dragend="myDragendAction"
    dragstart="myDragstartAction"
    heading_changed="myHeading_changedAction"
    idle="myIdleAction"
    maptypeid_changed="myMaptypeid_changedAction"
    mousemove="myMousemoveAction"
    mouseout="myMouseoutAction"
    mouseover="myMouseoverAction"
    projection_changed="myProjection_changedAction"
    resize="myResizeAction"
    rightclick="myRightclickAction"
    tilesloaded="myTilesloadedAction"
    tilt_changed="myTilt_changedAction"
    zoom_changed="myZoom_changedAction"}}
```

Selections
------------

=======
Selections
------------

[Full selections documentation](http://matt-jensen.github.io/ember-cli-g-maps/#/selections/index)

>>>>>>> 87f321bf
Repurposed from the [Google Maps Drawing Manager](https://developers.google.com/maps/documentation/javascript/drawinglayer), Selections allow you to draw shapes on your map instance.  This allows users to select areas on the map to interact with.  Supported selection types include:

- Markers
- Rectangles
- Circles
- Polygons
- Polylines

**Selections Requirements**

Selections requires the Google Maps Drawing library.  To add this library in:
`config/environment.js` add:

```json
ENV.googleMap = {
  libraries: ['drawing']
};
```

<<<<<<< HEAD
**Main Configuration Property**
Your g-maps component requires a truthy `selections` property to be set in order to instantiate. The `selections` object may contain the following:
- visible // [boolean] Show or hide the selection controls. {default} true
- markerOptions // [Object] Supports styling of [marker configuration options](https://developers.google.com/maps/documentation/javascript/reference?hl=en#MarkerOptions)
- circleOptions // [Object] Supports styling of [circle configuration options](https://developers.google.com/maps/documentation/javascript/reference?hl=en#CircleOptions)
- polygonOptions // [Object] Supports styling of [polygon configuration options](https://developers.google.com/maps/documentation/javascript/reference?hl=en#FusionTablesPolygonOptions)
- polylineOptions // [Object] Supports styling of [polyline configuration options](https://developers.google.com/maps/documentation/javascript/reference?hl=en#FusionTablesPolylineOptions)
- rectangleOptions // [Object] Supports styling of [rectangle configuration options](https://developers.google.com/maps/documentation/javascript/reference?hl=en#RectangleOptions)


**Additional Configuration Properties**
- selectionsDelay // [number] Time until selection is removed. {default} 400.
- selectionsMode  // [string] Current selection tool. Accepts value 'marker', 'circle', 'rectangle', 'polygon', and 'polyline'. {default} ''.
- selectionsModes // [array] Supported selection modes. Accpets string values: 'marker', 'circle', 'rectangle', 'polygon', and 'polyline'. {default} ['marker', 'circle', 'rectangle', 'polygon', 'polyline']
- selectionsPosition // [string] Location of selection controls. Accepts values: 'top', 'top-left', 'top-right', 'left-top', 'right-top', 'left', 'left-center', 'right', 'right-center', 'left-bottom', 'right-bottom', 'bottom', 'bottom-center', 'bottom-left', 'bottom-right'. {default} 'top'.


**Actions**
=======
**Actions**

>>>>>>> 87f321bf
Actions are fired when a selections are completed.  Available selections actions are:

- selectionsMarker
- selectionsCircle
- selectionsRectangle
- selectionsPolygon
- selectionsPolyline

<<<<<<< HEAD

**Selections Example**

```handlebars
{{g-maps
  ...
  selections=selections
  selectionsDelay=delay
  selectionsMode=activeMode
  selectionsModes=supportedModes
  selectionsPosition=position
  selectionsMarker="onMarkerSelect"
  selectionsCircle="onCircleSelect"
  selectionsRectangle="onRectangleSelect"
  selectionsPolygon="onPolygonSelect"
  selectionsPolyline="onPolylineSelect"}}
```

Heatmap
--------

=======
Heatmap
--------

[Full heatmap documentation](http://matt-jensen.github.io/ember-cli-g-maps/#/heatmap/index)

>>>>>>> 87f321bf
Heatmap is an abstraction of the [Google Maps Heatmap Layer](https://developers.google.com/maps/documentation/javascript/examples/layer-heatmap).

**Heatmap Requirements**

Heatmap requires the Google Maps Visualization library.  To add this library in:
`config/environment.js` add:

```json
ENV.googleMap = {
  libraries: ['visualization']
};
```

<<<<<<< HEAD
**Main Configuration Property**
- heatmapMarkers // [Array] Required property to enable Heatmap. May contain array of [lat, lng], or heatmap-marker config object.
-- [1, 1] // lat, lng
-- { location: [1, 1], weight: 3 } // location: lat,lng array, optional weight parameter
--- [WeightedLocation](https://developers.google.com/maps/documentation/javascript/reference#WeightedLocation)
- heatmapRadius [Number] Size of all heatmap markers {default} 0.
- heatmapDissipating [Boolean] Specifies whether heatmaps dissipate on zoom. When dissipating is false the radius of influence increases with zoom level to ensure that the color intensity is preserved at any given geographic location. {default} false.
- heatmapOpacity [Number] The opacity of the heatmap, expressed as a number between 0 and 1. {default} 1.
- heatmapGradient [Array] The color gradient of the heatmap, specified as an array of CSS color strings.
-- Supports all CSS3 colors — including RGBA (except: extended named colors and HSL(A)).
- heatmapVisible // [boolean] Show or hide the Heatmap Layer. {default} true.


Planned Features
----------------

=======
Planned Features
----------------

- [Routes](https://hpneo.github.io/gmaps/documentation.html#GMaps-drawRoute)
>>>>>>> 87f321bf
- [Controls](http://hpneo.github.io/gmaps/examples/custom_controls.html)
- [Layers & KML Layers](https://developers.google.com/maps/documentation/javascript/3.exp/reference#CircleOptions#KmlLayerOptions)
- [Routes](http://hpneo.github.io/gmaps/examples/routes.html)
- [Info Windows](https://github.com/huafu/ember-google-map/wiki/Provided-Tools-and-Classes-%28API%29#info-windows)
- Text labels

Customization
-------------

In `config/environment.js`

```js
ENV.googleMap = {
  // your configuration goes in here
  libraries: ['places', 'geometry'], // milage varies based on g-maps supported features
  version: '3', // not recommended
  apiKey: 'your-unique-google-map-api-key'
}
```

Changelog
---------

0.3.2
------------
* Delegated gMap service onLoad to component loaded action
* Fixed some core mixin test race conditions
* Updated readme

0.3.1
------------
* Upgrade to Ember-cli@1.13.8
* Reverted to RSVP.Promise for tests
* Unit test for Overlay Mixin
* Travis-CI Badge
* Ember Observer Badge
* Passing Phantom Tests

0.3.0
------------
* Google Maps Overlays child
* README Overlay examples
* Document supported child events

0.2.1
------------
* Google Maps API updates
* Heatmap tests

0.2.0
------------
* Heatmap Extension

0.1.2
------------
* Full test coverage

0.1.1-beta
------------
* Fixed GMap zooming lat lng hijacking
* Added warnings for invalid selections' props
* Added syncing of DrawingManager controls to selectionsMode
* Fix auto setting of map type to 'undefined'

0.1.0-beta
------------
* Added Rectangle Maps Child
* Map selections
* fixed g-maps bindings on center_changed

0.0.14-beta
------------
* Fixed Bower dependency

0.0.13-beta
-----------
* GMaps-For-Apps.js rendering layer
* Improved Map Child bindings
  * No longer requires id property
* Polyline Map Child
* Performant Map destroy

0.0.12-beta
------------
* Basic Map Component
  * Bound MapType
* Map service
  * map idle promise
  * map tilesLoaded promise
* Marker Map Child
* Circle Map Child
* Polygon Map Child


License
--------

The MIT License (MIT)

Copyright (c) 2015 Matt Jensen. github.com/Matt-Jensen

Permission is hereby granted, free of charge, to any person obtaining a copy
of this software and associated documentation files (the "Software"), to deal
in the Software without restriction, including without limitation the rights
to use, copy, modify, merge, publish, distribute, sublicense, and/or sell
copies of the Software, and to permit persons to whom the Software is
furnished to do so, subject to the following conditions:

The above copyright notice and this permission notice shall be included in
all copies or substantial portions of the Software.

THE SOFTWARE IS PROVIDED "AS IS", WITHOUT WARRANTY OF ANY KIND, EXPRESS OR
IMPLIED, INCLUDING BUT NOT LIMITED TO THE WARRANTIES OF MERCHANTABILITY,
FITNESS FOR A PARTICULAR PURPOSE AND NONINFRINGEMENT. IN NO EVENT SHALL THE
AUTHORS OR COPYRIGHT HOLDERS BE LIABLE FOR ANY CLAIM, DAMAGES OR OTHER
LIABILITY, WHETHER IN AN ACTION OF CONTRACT, TORT OR OTHERWISE, ARISING FROM,
OUT OF OR IN CONNECTION WITH THE SOFTWARE OR THE USE OR OTHER DEALINGS IN
THE SOFTWARE.<|MERGE_RESOLUTION|>--- conflicted
+++ resolved
@@ -14,7 +14,8 @@
 Installation
 ------------
 
-<<<<<<< HEAD
+[Full installation & configuration documentation.](http://matt-jensen.github.io/ember-cli-g-maps/#/basic-usage/index)
+
 Supports: 
 - Ember ~1.13
 - Google Maps v3
@@ -26,21 +27,6 @@
 ```
 This will install the `ember-cli-g-maps` node module and the `gmaps` bower component.  The g-maps component will be available to your application, however you need to update your environment configuration to avoid violating the content security policy.
 
-=======
-[Full installation & configuration documentation.](http://matt-jensen.github.io/ember-cli-g-maps/#/basic-usage/index)
-
-Supports: 
-- Ember ~1.13
-- Google Maps v3
-
-In terminal:
-
-```bash
-ember install ember-cli-g-maps
-```
-This will install the `ember-cli-g-maps` node module and the `gmaps` bower component.  The g-maps component will be available to your application, however you need to update your environment configuration to avoid violating the content security policy.
-
->>>>>>> 87f321bf
 Update your `config/environment.js` Content Security Policy to contain:
 
 ```js
@@ -62,8 +48,6 @@
 }
 ```
 
-<<<<<<< HEAD
-=======
 Documentation
 ----------------
 
@@ -107,24 +91,16 @@
 - [Marker](http://matt-jensen.github.io/ember-cli-g-maps/#/heatmap/marker)
 
 
->>>>>>> 87f321bf
 Currently Supports
 -------------------
 
 - [Polygons](http://hpneo.github.io/gmaps/documentation.html#GMaps-drawPolygon)
 - [Markers](http://hpneo.github.io/gmaps/documentation.html#GMaps-createMarker)
 - [Circles](http://hpneo.github.io/gmaps/documentation.html#GMaps-drawCircle)
-<<<<<<< HEAD
-- [Polylines](https://developers.google.com/maps/documentation/javascript/3.exp/reference#CircleOptions#FusionTablesPolylineOptions)
-- [Rectangles](http://hpneo.github.io/gmaps/documentation.html#GMaps-drawRectangle)
-- [Overlays](https://developers.google.com/maps/documentation/javascript/3.exp/reference#CircleOptions#MapPanes)
-- Selections
-=======
 - [Polylines](https://developers.google.com/maps/documentation/javascript/3.exp/reference#Polyline)
 - [Rectangles](http://hpneo.github.io/gmaps/documentation.html#GMaps-drawRectangle)
 - [Overlays](https://developers.google.com/maps/documentation/javascript/3.exp/reference#OverlayView)
 - [Selections](http://matt-jensen.github.io/ember-cli-g-maps/#/selections/index)
->>>>>>> 87f321bf
 - [Heatmap Layer](https://developers.google.com/maps/documentation/javascript/examples/layer-heatmap)
 
 Usage
@@ -132,11 +108,8 @@
 
 **Simplest Possible G-Map**
 
-<<<<<<< HEAD
-=======
 [Full simple map documentation](http://matt-jensen.github.io/ember-cli-g-maps/#/basic-usage/index)
 
->>>>>>> 87f321bf
 In your route:
 ```js
 export default Ember.Route.extend({
@@ -155,14 +128,10 @@
 {{g-maps name="my-map" lat=lat lng=lng zoom=zoom}}
 ```
 
-<<<<<<< HEAD
-**Add Markers**
-=======
 **Adding Markers**
 
 [Full marker documentation](http://matt-jensen.github.io/ember-cli-g-maps/#/basic-usage/markers)
 
->>>>>>> 87f321bf
 ```js
 export default Ember.Route.extend({
   setupController: function(controller) {
@@ -183,14 +152,10 @@
           mouseover: function(event, marker) {},
           mouseout: function(event, marker) {},
           mouseup: function(event, marker) {},
-<<<<<<< HEAD
-          mousedown: function(event, marker) {}
-=======
           mousedown: function(event, marker) {},
           drag: function(e, marker) {},
           dragstart: function(e, marker) {},
           dragend: function(e, marker) {}
->>>>>>> 87f321bf
         }
      ]);
     });
@@ -202,14 +167,10 @@
 {{g-maps ... markers=markers}}
 ```
 
-<<<<<<< HEAD
-**Add Polygons**
-=======
 **Adding Polygons**
 
 [Full polygon documentation](http://matt-jensen.github.io/ember-cli-g-maps/#/basic-usage/polygons)
 
->>>>>>> 87f321bf
 ```js
 export default Ember.Route.extend({
   setupController: function(controller) {
@@ -231,9 +192,6 @@
           mouseout: function(event, polygon) {},
           mouseup: function(event, polygon) {},
           mousedown: function(event, polygon) {},
-<<<<<<< HEAD
-          mousemove: function(event, polygon) {}
-=======
           mousemove: function(event, polygon) {},
           drag: function(event, polygon) {},
           dragstart: function(event, polygon) {},
@@ -241,7 +199,6 @@
           set_at: function(polygonPath) {},
           insert_at: function(polygonPath) {},
           remove_at: function(polygonPath) {}
->>>>>>> 87f321bf
         }
       ])
     });
@@ -253,14 +210,10 @@
 {{g-maps ... polygons=polygons}}
 ```
 
-<<<<<<< HEAD
-**Add Polylines**
-=======
 **Adding Polylines**
 
 [Full polyline documentation](http://matt-jensen.github.io/ember-cli-g-maps/#/basic-usage/polylines)
 
->>>>>>> 87f321bf
 ```js
 export default Ember.Route.extend({
   setupController: function(controller) {
@@ -286,14 +239,10 @@
           mouseout: function(event, polyline) {},
           mouseup: function(event, polyline) {},
           mousedown: function(event, polyline) {},
-<<<<<<< HEAD
-          mousemove: function(event, polyline) {}
-=======
           mousemove: function(event, polyline) {},
           set_at: function(polylinePath) {},
           insert_at: function(polylinePath) {},
           remove_at: function(polylinePath) {}
->>>>>>> 87f321bf
         }
       ])
     });
@@ -305,14 +254,10 @@
 {{g-maps ... polylines=polylines}}
 ```
 
-<<<<<<< HEAD
-**Add Circles**
-=======
 **Adding Circles**
 
 [Full circle documentation](http://matt-jensen.github.io/ember-cli-g-maps/#/basic-usage/circles)
 
->>>>>>> 87f321bf
 ```js
 export default Ember.Route.extend({
   setupController: function(controller) {
@@ -331,16 +276,12 @@
           mouseout: function(event, circle) {},
           mouseup: function(event, circle) {},
           mousedown: function(event, circle) {},
-<<<<<<< HEAD
-          mousemove: function(event, circle) {}
-=======
           mousemove: function(event, circle) {},
           drag: function(e, circle) {},
           dragstart: function(e, circle) {},
           dragend: function(e, circle) {},
           radius_changed: function(circle) {},
           center_changed: function(circle) {}
->>>>>>> 87f321bf
         }
       ])
     });
@@ -352,14 +293,10 @@
 {{g-maps ... circles=circles}}
 ```
 
-<<<<<<< HEAD
-**Add Rectangles**
-=======
 **Adding Rectangles**
 
 [Full rectangle documentation](http://matt-jensen.github.io/ember-cli-g-maps/#/basic-usage/rectangles)
 
->>>>>>> 87f321bf
 ```js
 export default Ember.Route.extend({
   setupController: function(controller) {
@@ -369,13 +306,8 @@
         {
           id: 'unique-rectangle-id',            // Recommended
           bounds: [
-<<<<<<< HEAD
-            [40.300476079749465, -102.3046875], // lat, lng
-            [26.258936094468414, -73.828125]    // lat, lng
-=======
             [40.300476079749465, -102.3046875], // NE lat, lng
             [26.258936094468414, -73.828125]    // SW lat, lng
->>>>>>> 87f321bf
           ],
           strokeColor: 'green',
           strokeOpacity: 1,
@@ -389,15 +321,11 @@
           mouseout: function(event, rectangle) {},
           mouseup: function(event, rectangle) {},
           mousedown: function(event, rectangle) {},
-<<<<<<< HEAD
-          mousemove: function(event, rectangle) {}
-=======
           mousemove: function(event, rectangle) {},
           drag: function(e, rectangle) {},
           dragstart: function(e, rectangle) {},
           dragend: function(e, rectangle) {},
           bounds_changed: function(rectangle) {}
->>>>>>> 87f321bf
         }
       ])
     });
@@ -409,14 +337,10 @@
 {{g-maps ... rectangles=rectangles}}
 ```
 
-<<<<<<< HEAD
-**Add Overlay**
-=======
 **Adding Overlays**
 
 [Full overlay documentation](http://matt-jensen.github.io/ember-cli-g-maps/#/basic-usage/overlays)
 
->>>>>>> 87f321bf
 ```js
 export default Ember.Route.extend({
   setupController: function(controller) {
@@ -448,11 +372,7 @@
 {{g-maps ... rectangles=rectangles}}
 ```
 
-<<<<<<< HEAD
-**Add G-Map Component Events**
-=======
 **Basic G-Map Component Event**
->>>>>>> 87f321bf
 ```js
 export default Ember.Route.extend({
   actions: {
@@ -484,41 +404,17 @@
 {{g-maps ... click="onMapClick"}}
 ```
 
-<<<<<<< HEAD
-**Set Map Type**
+**Setting Map Properties**
+
+[Full component properties documentation](http://matt-jensen.github.io/ember-cli-g-maps/#/basic-usage/map-properties)
+
 ```js
 export default Ember.Route.extend({
   setupController: function(controller) {
     controller.setProperties({
       lat: 32.75494243654723,
       lng: -86.8359375,
-      mapType: 'satellite' // Accepts 'roadmap', 'satellite', 'hybrid', or 'terrain'
-    });
-  }
-});
-```
-
-```handlebars
-{{g-maps ... mapType=mapType}}
-```
-
-**Set Draggable**
-=======
-**Setting Map Properties**
-
-[Full component properties documentation](http://matt-jensen.github.io/ember-cli-g-maps/#/basic-usage/map-properties)
-
->>>>>>> 87f321bf
-```js
-export default Ember.Route.extend({
-  setupController: function(controller) {
-    controller.setProperties({
-      lat: 32.75494243654723,
-      lng: -86.8359375,
-<<<<<<< HEAD
-=======
       mapType: 'satellite', // Accepts 'roadmap', 'satellite', 'hybrid', or 'terrain'
->>>>>>> 87f321bf
       draggable: false // default = true
     });
   }
@@ -526,11 +422,7 @@
 ```
 
 ```handlebars
-<<<<<<< HEAD
-{{g-maps ... draggable=draggable}}
-=======
 {{g-maps ... mapType=mapType draggable=draggable}}
->>>>>>> 87f321bf
 ```
 
 **React to Map Loading Completion**
@@ -550,12 +442,9 @@
 ```
 
 ## Supported G-Maps Events ##
-<<<<<<< HEAD
-=======
 
 [Full component events documentation](http://matt-jensen.github.io/ember-cli-g-maps/#/basic-usage/map-events)
 
->>>>>>> 87f321bf
 - click
 - bounds_changed
 - center_changed
@@ -576,40 +465,11 @@
 - tilt_changed
 - zoom_changed
 
-<<<<<<< HEAD
-```handlebars
-{{g-maps
-    click="myClickAction"
-    bounds_changed="myBounds_changedAction"
-    center_changed="myCenter_changedAction"
-    dblclick="myDblclickAction"
-    drag="myDragAction"
-    dragend="myDragendAction"
-    dragstart="myDragstartAction"
-    heading_changed="myHeading_changedAction"
-    idle="myIdleAction"
-    maptypeid_changed="myMaptypeid_changedAction"
-    mousemove="myMousemoveAction"
-    mouseout="myMouseoutAction"
-    mouseover="myMouseoverAction"
-    projection_changed="myProjection_changedAction"
-    resize="myResizeAction"
-    rightclick="myRightclickAction"
-    tilesloaded="myTilesloadedAction"
-    tilt_changed="myTilt_changedAction"
-    zoom_changed="myZoom_changedAction"}}
-```
-
 Selections
 ------------
 
-=======
-Selections
-------------
-
 [Full selections documentation](http://matt-jensen.github.io/ember-cli-g-maps/#/selections/index)
 
->>>>>>> 87f321bf
 Repurposed from the [Google Maps Drawing Manager](https://developers.google.com/maps/documentation/javascript/drawinglayer), Selections allow you to draw shapes on your map instance.  This allows users to select areas on the map to interact with.  Supported selection types include:
 
 - Markers
@@ -629,29 +489,8 @@
 };
 ```
 
-<<<<<<< HEAD
-**Main Configuration Property**
-Your g-maps component requires a truthy `selections` property to be set in order to instantiate. The `selections` object may contain the following:
-- visible // [boolean] Show or hide the selection controls. {default} true
-- markerOptions // [Object] Supports styling of [marker configuration options](https://developers.google.com/maps/documentation/javascript/reference?hl=en#MarkerOptions)
-- circleOptions // [Object] Supports styling of [circle configuration options](https://developers.google.com/maps/documentation/javascript/reference?hl=en#CircleOptions)
-- polygonOptions // [Object] Supports styling of [polygon configuration options](https://developers.google.com/maps/documentation/javascript/reference?hl=en#FusionTablesPolygonOptions)
-- polylineOptions // [Object] Supports styling of [polyline configuration options](https://developers.google.com/maps/documentation/javascript/reference?hl=en#FusionTablesPolylineOptions)
-- rectangleOptions // [Object] Supports styling of [rectangle configuration options](https://developers.google.com/maps/documentation/javascript/reference?hl=en#RectangleOptions)
-
-
-**Additional Configuration Properties**
-- selectionsDelay // [number] Time until selection is removed. {default} 400.
-- selectionsMode  // [string] Current selection tool. Accepts value 'marker', 'circle', 'rectangle', 'polygon', and 'polyline'. {default} ''.
-- selectionsModes // [array] Supported selection modes. Accpets string values: 'marker', 'circle', 'rectangle', 'polygon', and 'polyline'. {default} ['marker', 'circle', 'rectangle', 'polygon', 'polyline']
-- selectionsPosition // [string] Location of selection controls. Accepts values: 'top', 'top-left', 'top-right', 'left-top', 'right-top', 'left', 'left-center', 'right', 'right-center', 'left-bottom', 'right-bottom', 'bottom', 'bottom-center', 'bottom-left', 'bottom-right'. {default} 'top'.
-
-
 **Actions**
-=======
-**Actions**
-
->>>>>>> 87f321bf
+
 Actions are fired when a selections are completed.  Available selections actions are:
 
 - selectionsMarker
@@ -660,35 +499,11 @@
 - selectionsPolygon
 - selectionsPolyline
 
-<<<<<<< HEAD
-
-**Selections Example**
-
-```handlebars
-{{g-maps
-  ...
-  selections=selections
-  selectionsDelay=delay
-  selectionsMode=activeMode
-  selectionsModes=supportedModes
-  selectionsPosition=position
-  selectionsMarker="onMarkerSelect"
-  selectionsCircle="onCircleSelect"
-  selectionsRectangle="onRectangleSelect"
-  selectionsPolygon="onPolygonSelect"
-  selectionsPolyline="onPolylineSelect"}}
-```
-
 Heatmap
 --------
 
-=======
-Heatmap
---------
-
 [Full heatmap documentation](http://matt-jensen.github.io/ember-cli-g-maps/#/heatmap/index)
 
->>>>>>> 87f321bf
 Heatmap is an abstraction of the [Google Maps Heatmap Layer](https://developers.google.com/maps/documentation/javascript/examples/layer-heatmap).
 
 **Heatmap Requirements**
@@ -702,29 +517,10 @@
 };
 ```
 
-<<<<<<< HEAD
-**Main Configuration Property**
-- heatmapMarkers // [Array] Required property to enable Heatmap. May contain array of [lat, lng], or heatmap-marker config object.
--- [1, 1] // lat, lng
--- { location: [1, 1], weight: 3 } // location: lat,lng array, optional weight parameter
---- [WeightedLocation](https://developers.google.com/maps/documentation/javascript/reference#WeightedLocation)
-- heatmapRadius [Number] Size of all heatmap markers {default} 0.
-- heatmapDissipating [Boolean] Specifies whether heatmaps dissipate on zoom. When dissipating is false the radius of influence increases with zoom level to ensure that the color intensity is preserved at any given geographic location. {default} false.
-- heatmapOpacity [Number] The opacity of the heatmap, expressed as a number between 0 and 1. {default} 1.
-- heatmapGradient [Array] The color gradient of the heatmap, specified as an array of CSS color strings.
--- Supports all CSS3 colors — including RGBA (except: extended named colors and HSL(A)).
-- heatmapVisible // [boolean] Show or hide the Heatmap Layer. {default} true.
-
-
 Planned Features
 ----------------
 
-=======
-Planned Features
-----------------
-
 - [Routes](https://hpneo.github.io/gmaps/documentation.html#GMaps-drawRoute)
->>>>>>> 87f321bf
 - [Controls](http://hpneo.github.io/gmaps/examples/custom_controls.html)
 - [Layers & KML Layers](https://developers.google.com/maps/documentation/javascript/3.exp/reference#CircleOptions#KmlLayerOptions)
 - [Routes](http://hpneo.github.io/gmaps/examples/routes.html)
