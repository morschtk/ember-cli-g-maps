--- conflicted
+++ resolved
@@ -21,10 +21,7 @@
     "broccoli-asset-rev": "^2.1.2",
     "ember-cli": "1.13.8",
     "ember-cli-app-version": "0.5.0",
-<<<<<<< HEAD
-=======
     "ember-cli-autoprefixer": "0.5.0",
->>>>>>> 87f321bf
     "ember-cli-content-security-policy": "0.4.0",
     "ember-cli-dependency-checker": "^1.0.1",
     "ember-cli-deprecation-workflow": "0.1.4",
@@ -43,10 +40,7 @@
     "ember-disable-proxy-controllers": "^1.0.0",
     "ember-export-application-global": "^1.0.3",
     "ember-sinon": "0.2.1",
-<<<<<<< HEAD
-=======
     "ember-truth-helpers": "1.1.0",
->>>>>>> 87f321bf
     "ember-try": "0.0.8"
   },
   "keywords": [
